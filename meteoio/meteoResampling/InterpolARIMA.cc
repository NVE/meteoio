#include "InterpolARIMA.h"
#include "ARIMAutils.h"
#include <cmath>
#include <iostream>
#include <meteoio/MeteoIO.h>
#include <unistd.h>
#include <cstdlib> // for std::rand and std::srand

namespace mio {
// ------------------- Constructor ------------------- //
// Default constructor
InterpolARIMA::InterpolARIMA()
<<<<<<< HEAD
    : data(5,0.0), gap_loc(0), N_gap(5), time(), pred_forward(), pred_backward(), xreg_vec_f(), xreg_vec_b(), 
    data_forward(), data_backward(), new_xreg_vec_f(), new_xreg_vec_b(), xreg_f(NULL), xreg_b(NULL), new_xreg_f(NULL), new_xreg_b(NULL),
    amse_forward(), amse_backward(), N_data_forward(5), N_data_backward(5)
    {
        // dont initialize auto arima objects to not accidentally use "empty ones"
        std::vector<int> pqdmax = {max_p, max_d, max_q};
        std::vector<int> PQDmax = {max_P, max_D, max_Q};
        auto_arima_forward = auto_arima_init(pqdmax.data(), PQDmax.data(), s, r, N_data_forward);
        auto_arima_backward = auto_arima_init(pqdmax.data(), PQDmax.data(), s, r, N_data_backward);
=======
    : data(), gap_loc(0), N_gap(5), time(), pred_forward(), pred_backward(), xreg_vec_f(), xreg_vec_b(), 
    data_forward(), data_backward(), new_xreg_vec_f(), new_xreg_vec_b(), xreg_f(NULL), xreg_b(NULL), new_xreg_f(NULL), new_xreg_b(NULL),
    amse_forward(), amse_backward(), N_data_forward(0), N_data_backward(0)
    {
        // dont initialize auto arima objects to not accidentally use "empty ones"
>>>>>>> cc026792
    }

// only need s when it is known
InterpolARIMA::InterpolARIMA(std::vector<double> data_in, size_t gap_location, int gap_length, int period)
    : data(data_in), gap_loc(gap_location), N_gap(gap_length), time(arange(0, N_gap)), pred_forward(N_gap), pred_backward(N_gap),
    xreg_vec_f(0), xreg_vec_b(0), data_forward(slice(data, 0, static_cast<int>(gap_loc))), data_backward(slice(data, gap_loc + static_cast<size_t>(N_gap))), 
    new_xreg_vec_f(0), new_xreg_vec_b(0), xreg_f(NULL), xreg_b(NULL), new_xreg_f(NULL), new_xreg_b(NULL), amse_forward(N_gap), amse_backward(N_gap), 
    N_data_forward(data_forward.size()), N_data_backward(data_backward.size()), s(period){
    // reverse the backward data
    reverseVector(data_backward); // TODO: can be done with std::reverse in C++17

    // initialize auto_arima objects
    std::vector<int> pqdmax = {max_p, max_d, max_q};
    std::vector<int> PQDmax = {max_P, max_D, max_Q};
    std::vector<int> pqdmax_b = {max_p, max_d, max_q};
    std::vector<int> PQDmax_b = {max_P, max_D, max_Q};
    auto_arima_forward = auto_arima_init(pqdmax.data(), PQDmax.data(), s, r, N_data_forward);
    auto_arima_backward = auto_arima_init(pqdmax_b.data(), PQDmax_b.data(), s, r, N_data_backward);

}

InterpolARIMA::InterpolARIMA(std::vector<double> data_in, size_t gap_location, int gap_length, std::vector<double> xreg_vec_in, int period)
    : data(data_in), gap_loc(gap_location), N_gap(gap_length), time(arange(0, N_gap)), pred_forward(N_gap), pred_backward(N_gap),
    xreg_vec_f(slice(xreg_vec_in, 0, gap_loc)), xreg_vec_b(reverseVectorReturn(slice(xreg_vec_in, gap_loc+N_gap))), data_forward(slice(data, 0, gap_loc)), data_backward(slice(data, gap_loc + N_gap)), 
    new_xreg_vec_f(xreg_vec_f.size() == 0 ? 0 : N_gap), new_xreg_vec_b(xreg_vec_b.size() == 0 ? 0 : N_gap), xreg_f(xreg_vec_f.size() == 0 ? NULL : &xreg_vec_f[0]), xreg_b(xreg_vec_b.size() == 0 ? NULL : &xreg_vec_b[0]),
    new_xreg_f(xreg_vec_f.size() == 0 ? NULL : &new_xreg_vec_f[0]), new_xreg_b(xreg_vec_b.size()==0? NULL: &new_xreg_vec_b[0]), amse_forward(N_gap), amse_backward(N_gap), 
    N_data_forward(data_forward.size()), N_data_backward(data_backward.size()), r(xreg_vec_in.size() == 0 ? 0 : xreg_vec_f.size() / (N_data_forward)), s(period) {
    // reverse the backward data
    reverseVector(data_backward); // TODO: Can be done with std::reverse in C++17

    // initialize auto_arima objects
    std::vector<int> pqdmax = {max_p, max_d, max_q};
    std::vector<int> PQDmax = {max_P, max_D, max_Q};
    std::vector<int> pqdmax_b = {max_p, max_d, max_q};
    std::vector<int> PQDmax_b = {max_P, max_D, max_Q}; 
    auto_arima_forward = auto_arima_init(pqdmax.data(), PQDmax.data(), s, r, N_data_forward);
    auto_arima_backward = auto_arima_init(pqdmax_b.data(), PQDmax_b.data(), s, r, N_data_backward);
}


InterpolARIMA::InterpolARIMA(std::vector<double> data_in, size_t data_end , int n_predictions, std::string direction, int period)
    : data(data_in), gap_loc(data_end), N_gap(n_predictions), time(arange(0, static_cast<int>(data.size()))), pred_forward(n_predictions), pred_backward(n_predictions), 
     xreg_vec_f(0), xreg_vec_b(0), data_forward(decideDirection(data_in, direction, true, gap_loc, n_predictions)), 
    data_backward(decideDirection(data_in,direction,false, gap_loc, n_predictions)), new_xreg_vec_f(0), new_xreg_vec_b(0), xreg_f(NULL),xreg_b(NULL), new_xreg_f(NULL), new_xreg_b(NULL),
    amse_forward(N_gap), amse_backward(N_gap), N_data_forward(data_forward.size()), 
    N_data_backward(data_backward.size()), s(period) {
        // initialize auto_arima objects


        std::vector<int> pqdmax = {max_p, max_d, max_q};
        std::vector<int> PQDmax = {max_P, max_D, max_Q};
        std::vector<int> pqdmax_b = {max_p, max_d, max_q};
        std::vector<int> PQDmax_b = {max_P, max_D, max_Q};
        auto_arima_forward = auto_arima_init(pqdmax.data(), PQDmax.data(), s, r, N_data_forward);
        auto_arima_backward = auto_arima_init(pqdmax_b.data(), PQDmax_b.data(), s, r, N_data_backward);

      }

std::string InterpolARIMA::toString() {
    std::stringstream ss;

    ss << "\n---------------- Auto ARIMA Model Information ----------------\n";

    // Base Arima variables
    ss << "\nBase Arima Variables:\n";
    ss << std::left << std::setw(10) << "Max p:" << max_p << "\n";
    ss << std::left << std::setw(10) << "Max d:" << max_d << "\n";
    ss << std::left << std::setw(10) << "Max q:" << max_q << "\n";
    ss << std::left << std::setw(10) << "Start p:" << start_p << "\n";
    ss << std::left << std::setw(10) << "Start q:" << start_q << "\n";

    ss << "\n-------------------------------------------------------------\n";

    // Seasonal Arima variables
    ss << "\nSeasonal Arima Variables:\n";
    ss << std::left << std::setw(10) << "Max P:" << max_P << "\n";
    ss << std::left << std::setw(10) << "Max D:" << max_D << "\n";
    ss << std::left << std::setw(10) << "Max Q:" << max_Q << "\n";
    ss << std::left << std::setw(10) << "Start P:" << start_P << "\n";
    ss << std::left << std::setw(10) << "Start Q:" << start_Q << "\n";
    ss << std::left << std::setw(10) << "r:" << r << "\n";
    ss << std::left << std::setw(10) << "s:" << s << "\n";

    ss << "\n-------------------------------------------------------------\n";

    // Data information
    ss << "\nData Information:\n";
    ss << std::left << std::setw(20) << "Data size:" << data.size() << "\n";
    ss << std::left << std::setw(20) << "Gap location:" << gap_loc << "\n";
    ss << std::left << std::setw(20) << "N_gap:" << N_gap << "\n";
    ss << std::left << std::setw(20) << "Data forward size:" << data_forward.size() << "\n";
    ss << std::left << std::setw(20) << "Data backward size:" << data_backward.size() << "\n";

    ss << "\n-------------------------------------------------------------\n";
    ss << "Forward Model:\n";
    auto_arima_summary(auto_arima_forward); 
    ss << "\n-------------------------------------------------------------\n";
    ss << "Backward Model:\n";
    auto_arima_summary(auto_arima_backward);

    ss << "\n-------------------------------------------------------------\n";

    return ss.str();
}

// Set the metadata for the auto arima objects
void InterpolARIMA::setAutoArimaMetaData(int max_p_param, int max_d_param, int max_q_param, int start_p_param, int start_q_param, int max_P_param, int max_D_param, int max_Q_param,
                                         int start_P_param, int start_Q_param, bool seasonal_param, bool stationary_param) {
    this->max_p = max_p_param;
    this->max_d = max_d_param;
    this->max_q = max_q_param;
    this->start_p = start_p_param;
    this->start_q = start_q_param;
    this->max_P = max_P_param;
    this->max_D = max_D_param;
    this->max_Q = max_Q_param;
    this->start_P = start_P_param;
    this->start_Q = start_Q_param;
    this->seasonal = seasonal_param;
    this->stationary = stationary_param;
    auto_arima_backward->pmax = max_p;
    auto_arima_forward->pmax = max_p;
    auto_arima_backward->dmax = max_d;
    auto_arima_forward->dmax = max_d;
    auto_arima_backward->qmax = max_q;
    auto_arima_forward->qmax = max_q;
    auto_arima_backward->Pmax = max_P;
    auto_arima_forward->Pmax = max_P;
    auto_arima_backward->Dmax = max_D;
    auto_arima_forward->Dmax = max_D;
    auto_arima_backward->Qmax = max_Q;
    auto_arima_forward->Qmax = max_Q;
    auto_arima_backward->p_start = start_p;
    auto_arima_forward->p_start = start_p;
    auto_arima_backward->q_start = start_q;
    auto_arima_forward->q_start = start_q;
    auto_arima_backward->P_start = start_P;
    auto_arima_forward->P_start = start_P;
    auto_arima_backward->Q_start = start_Q;
    auto_arima_forward->Q_start = start_Q;
    auto_arima_backward->seasonal = seasonal;
    auto_arima_forward->seasonal = seasonal;
    auto_arima_backward->stationary = stationary;
    auto_arima_forward->stationary = stationary;
}

// Set the metadata for the auto arima objects optimization
// options for method: "css-mle", "ml", "css"
// options for opt_method: "Nelder-Mead", "Newton Line Search", "Newton Trust Region - Hook Step", "Newton Trust Region - Double Dog-Leg",
// "Conjugate Gradient", "BFGS", "Limited Memory BFGS", "BFGS Using More Thuente Method"
void InterpolARIMA::setOptMetaData(std::string method_param, std::string opt_method_param, bool stepwise_param, bool approximation_param, int num_models_param) {
    this->method = method_param;
    this->opt_method = opt_method_param;
    this->stepwise = stepwise_param;
    this->approximation = approximation_param;
    this->num_models = num_models_param;
    auto_arima_backward->method = method_map[method];
    auto_arima_forward->method = method_map[method];
    auto_arima_backward->optmethod = opt_method_map[opt_method];
    auto_arima_forward->optmethod = opt_method_map[opt_method];
    auto_arima_backward->stepwise = stepwise;
    auto_arima_forward->stepwise = stepwise;
}

// ------------------- Getters ------------------- //
// Get the interpolated data
std::vector<double> InterpolARIMA::getInterpolatedData() {
    std::vector<double> interpolated_data(data.begin()+ gap_loc,data.begin()+gap_loc+N_gap);
    return interpolated_data;
}

// ------------------- Interpolation methods ------------------- //
// Simulate n_steps into the future
std::vector<double> InterpolARIMA::simulate(int n_steps, int seed) {
    std::vector<double> sim(n_steps);
    seed++;
    // use the equations to simulate with random errors
    std::cerr << "not implemented, and not needed for now\n";
    return sim;
}

std::vector<double> InterpolARIMA::predict(int n_steps) {
<<<<<<< HEAD
=======
    std::cout << "predicting" << std::endl;
>>>>>>> cc026792
    if (n_steps == 0) {
        n_steps = N_gap;
    } else {
        std::cout << "working" << std::endl;
        pred_forward.resize(n_steps);
        amse_forward.resize(n_steps);
    }
<<<<<<< HEAD

    auto_arima_exec(auto_arima_forward, data_forward.data(), xreg_f);
=======
    std::cout << "executing" << std::endl;
    auto_arima_summary(auto_arima_forward);
    std::cout << data_forward.size() << std::endl;
    auto_arima_exec(auto_arima_forward, data_forward.data(), xreg_f);
    std::cout << "nsteps: " << n_steps << std::endl;
>>>>>>> cc026792
    auto_arima_predict(auto_arima_forward, data_forward.data(), xreg_f, n_steps, new_xreg_f, pred_forward.data(), amse_forward.data());
    return pred_forward;
}

// Fill the gap using the auto arima objects
void InterpolARIMA::fillGap() {
    int max_iter = 5;
    for (int _i = 0; _i < max_iter; _i++) {
        // fit the models

        auto_arima_exec(auto_arima_forward, data_forward.data(), xreg_f);
        auto_arima_exec(auto_arima_backward, data_backward.data(), xreg_b);

        // check if the models are valid (p and q should not be zero at the same time)
        if (auto_arima_forward->p == 0 && auto_arima_forward->q == 0) {
            // perform a new auto arima but with extensive search
            auto_arima_setStepwise(auto_arima_forward, false);
            std::cout << "forward model is random walk, performing extensive search" << std::endl;
            auto_arima_exec(auto_arima_forward, data_forward.data(), xreg_f);
        }
        if (auto_arima_backward->p == 0 && auto_arima_backward->q == 0) {
            // perform a new auto arima but with extensive search
            auto_arima_setStepwise(auto_arima_backward, false);
            std::cout << "backward model is random walk, performing extensive search" << std::endl;
            auto_arima_exec(auto_arima_backward, data_backward.data(), xreg_b);
        }


        bool isRandom_f = false;
        bool isRandom_b = false;
        // weighting should not be done if one of the models ends up being a random walk
        if (auto_arima_forward->p == 0 && auto_arima_forward->q == 0) {
            isRandom_f = true;
        } else if (auto_arima_backward->p == 0 && auto_arima_backward->q == 0) {
            isRandom_b = true;
        }

        // predict the gap
        // forward
        auto_arima_predict(auto_arima_forward, data_forward.data(), xreg_f, N_gap, new_xreg_f, pred_forward.data(), amse_forward.data());

        // backward
        auto_arima_predict(auto_arima_backward, data_backward.data(), xreg_b, N_gap, new_xreg_b, pred_backward.data(), amse_backward.data());
        // interpolate with the weighting according to
        assert(pred_forward.size() == pred_backward.size());
        assert(pred_forward.size() == N_gap);

        reverseVector(pred_backward); // TODO: can be done with std::reverse in C++17

        // W1 = sqrt(T-t/T)
        // W2 = sqrt(t/T)
        for (int id = 0; id < N_gap; id++) {
            double weight_f, weight_b;

            if (isRandom_f) {
                weight_f = 0;
                weight_b = 1;
            } else if (isRandom_b) {
                weight_f = 1;
                weight_b = 0;
            } else {
                weight_f = std::sqrt((N_gap - time[id]) / N_gap);
                weight_b = std::sqrt(time[id] / N_gap);
            }
            data[gap_loc + id] = weight_f * pred_forward[id] + weight_b * pred_backward[id];
        }


        if (consistencyCheck())
            break;
    }
}


bool InterpolARIMA::consistencyCheck() {
    double mean_before = calcVecMean(data_forward);
    double std_before = stdDev(data_forward);
    double mean_after = calcVecMean(data_backward);
    double std_after = stdDev(data_backward);
    double max_interpolated = findMinMax(slice(data, gap_loc, N_gap), false);

    if (max_interpolated>mean_before+2*std_before && max_interpolated>mean_after+2*std_after)
        return false;
    return true;
}

void InterpolARIMA::interpolate() {
    bool fit = true;
    if (N_data_backward == 0 || N_data_forward == 0) {
        throw NoDataException("No data to interpolate: forward datapoints " + std::to_string(N_data_forward) +
                                   ", backward datapoints " + std::to_string(N_data_backward) + "\n" );
        return;
    }
    while (fit) {
        fillGap();
        int retval_f = auto_arima_forward->retval;
        int retval_b = auto_arima_backward->retval;

        if (retval_f == 0 || retval_b == 0) {
            std::string where = (retval_f == 0) ? "forward data" : "backward data";
            throw AccessException("Interpolation Input data is erroneous in " + where);
        } else if (retval_f == 15 || retval_b == 15) {
            std::string where = (retval_f == 15) ? "forward data" : "backward data";
            throw InvalidFormatException("Interpolation Input data has Inf/Nan values in " + where);
        } else if (retval_f == 4 || retval_b == 4) {
            std::string where = (retval_f == 4) ? "forward data" : "backward data";
            if (method != "CSS-MLE" && opt_method != "BFGS") {
                throw IOException("Optimization of ARIMA did not converge in " + where +
                                       ".\n Please try another method and optimization method");
            } else {
                std::string new_opt_method = "Nelder-Mead";
                setOptMetaData(method, new_opt_method);
            }
        } else {
            fit = false;
        }
    }
}



} // end namespace mio<|MERGE_RESOLUTION|>--- conflicted
+++ resolved
@@ -10,7 +10,6 @@
 // ------------------- Constructor ------------------- //
 // Default constructor
 InterpolARIMA::InterpolARIMA()
-<<<<<<< HEAD
     : data(5,0.0), gap_loc(0), N_gap(5), time(), pred_forward(), pred_backward(), xreg_vec_f(), xreg_vec_b(), 
     data_forward(), data_backward(), new_xreg_vec_f(), new_xreg_vec_b(), xreg_f(NULL), xreg_b(NULL), new_xreg_f(NULL), new_xreg_b(NULL),
     amse_forward(), amse_backward(), N_data_forward(5), N_data_backward(5)
@@ -20,13 +19,6 @@
         std::vector<int> PQDmax = {max_P, max_D, max_Q};
         auto_arima_forward = auto_arima_init(pqdmax.data(), PQDmax.data(), s, r, N_data_forward);
         auto_arima_backward = auto_arima_init(pqdmax.data(), PQDmax.data(), s, r, N_data_backward);
-=======
-    : data(), gap_loc(0), N_gap(5), time(), pred_forward(), pred_backward(), xreg_vec_f(), xreg_vec_b(), 
-    data_forward(), data_backward(), new_xreg_vec_f(), new_xreg_vec_b(), xreg_f(NULL), xreg_b(NULL), new_xreg_f(NULL), new_xreg_b(NULL),
-    amse_forward(), amse_backward(), N_data_forward(0), N_data_backward(0)
-    {
-        // dont initialize auto arima objects to not accidentally use "empty ones"
->>>>>>> cc026792
     }
 
 // only need s when it is known
@@ -69,6 +61,8 @@
 
 InterpolARIMA::InterpolARIMA(std::vector<double> data_in, size_t data_end , int n_predictions, std::string direction, int period)
     : data(data_in), gap_loc(data_end), N_gap(n_predictions), time(arange(0, static_cast<int>(data.size()))), pred_forward(n_predictions), pred_backward(n_predictions), 
+     xreg_vec_f(0), xreg_vec_b(0), data_forward(decideDirection(data_in, direction, true, gap_loc, n_predictions)), 
+    data_backward(decideDirection(data_in,direction,false, gap_loc, n_predictions)), new_xreg_vec_f(0), new_xreg_vec_b(0), xreg_f(NULL),xreg_b(NULL), new_xreg_f(NULL), new_xreg_b(NULL),
      xreg_vec_f(0), xreg_vec_b(0), data_forward(decideDirection(data_in, direction, true, gap_loc, n_predictions)), 
     data_backward(decideDirection(data_in,direction,false, gap_loc, n_predictions)), new_xreg_vec_f(0), new_xreg_vec_b(0), xreg_f(NULL),xreg_b(NULL), new_xreg_f(NULL), new_xreg_b(NULL),
     amse_forward(N_gap), amse_backward(N_gap), N_data_forward(data_forward.size()), 
@@ -209,10 +203,6 @@
 }
 
 std::vector<double> InterpolARIMA::predict(int n_steps) {
-<<<<<<< HEAD
-=======
-    std::cout << "predicting" << std::endl;
->>>>>>> cc026792
     if (n_steps == 0) {
         n_steps = N_gap;
     } else {
@@ -220,16 +210,8 @@
         pred_forward.resize(n_steps);
         amse_forward.resize(n_steps);
     }
-<<<<<<< HEAD
 
     auto_arima_exec(auto_arima_forward, data_forward.data(), xreg_f);
-=======
-    std::cout << "executing" << std::endl;
-    auto_arima_summary(auto_arima_forward);
-    std::cout << data_forward.size() << std::endl;
-    auto_arima_exec(auto_arima_forward, data_forward.data(), xreg_f);
-    std::cout << "nsteps: " << n_steps << std::endl;
->>>>>>> cc026792
     auto_arima_predict(auto_arima_forward, data_forward.data(), xreg_f, n_steps, new_xreg_f, pred_forward.data(), amse_forward.data());
     return pred_forward;
 }
