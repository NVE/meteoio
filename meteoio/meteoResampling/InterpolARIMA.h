#ifndef INTERPOLARIMA_H
#define INTERPOLARIMA_H

#include <map>
#include <meteoio/thirdParty/ctsa.h>
#include <string>
#include <vector>
#include <iostream>
<<<<<<< HEAD
=======

>>>>>>> cc026792
namespace mio {
    // It is assumed that data is a vector of length N_data_forward + N_gap + N_data_backward, i.e. containing missing values, or similar in
    // the gap with linearly spaced entries in time
    class InterpolARIMA {
    public:
        InterpolARIMA();
        InterpolARIMA(std::vector<double> data_in, size_t gap_loc, int N_gap, int s = 0);
        InterpolARIMA(std::vector<double> data_in, size_t gap_loc, int N_gap, std::vector<double> xreg_vec, int s = 0);
        InterpolARIMA(std::vector<double> data_in, size_t gap_loc, int n_predictions, std::string direction = "forward", int s = 0);

        void setAutoArimaMetaData(int max_p_param = 8, int max_d_param = 3, int max_q = 8, int start_p = 2, int start_q = 2, int max_P = 2,
                                  int max_D = 1, int max_Q = 2, int start_P = 1, int start_Q = 1, bool seasonal = true,
                                  bool stationary = false);
        void setOptMetaData(std::string method = "css-mle", std::string opt_method = "BFGS", bool stepwise = true,
                            bool approximation = false, int num_models = 94);

        auto_arima_object auto_arima_forward;
        auto_arima_object auto_arima_backward;

        std::vector<double> simulate(int n_steps, int seed = 0);
        void fillGap();
        void interpolate();
        std::vector<double> predict(int n_steps = 0);
        std::vector<double> getData() { return data; };
        std::vector<double> getInterpolatedData();

<<<<<<< HEAD

=======
>>>>>>> cc026792
        // Copy constructor
        InterpolARIMA(const InterpolARIMA &other)
            : gap_loc(other.gap_loc), N_gap(other.N_gap), time(other.time), pred_forward(other.pred_forward),
              pred_backward(other.pred_backward), data(other.data), xreg_vec_f(other.xreg_vec_f), xreg_vec_b(other.xreg_vec_b), 
                data_forward(other.data_forward), data_backward(other.data_backward), new_xreg_vec_f(other.new_xreg_vec_f), 
                new_xreg_vec_b(other.new_xreg_vec_b), N_data_forward(other.N_data_forward), N_data_backward(other.N_data_backward),
                max_p(other.max_p), max_d(other.max_d), max_q(other.max_q), start_p(other.start_p), start_q(other.start_q),
                max_P(other.max_P), max_D(other.max_D), max_Q(other.max_Q), start_P(other.start_P), start_Q(other.start_Q),
                r(other.r), s(other.s), method(other.method), opt_method(other.opt_method), stepwise(other.stepwise),
                approximation(other.approximation), num_models(other.num_models), seasonal(other.seasonal), stationary(other.stationary) 
        {    
<<<<<<< HEAD
            std::cout << "copy constructor called" << std::endl;
=======
>>>>>>> cc026792
            auto_arima_forward = auto_arima_copy(other.auto_arima_forward);
            auto_arima_backward = auto_arima_copy(other.auto_arima_backward);
            xreg_f = (xreg_vec_f.empty()) ? NULL : &xreg_vec_f[0]; 
            xreg_b = (xreg_vec_b.empty()) ? NULL : &xreg_vec_b[0];
            new_xreg_f = (new_xreg_vec_f.empty()) ? NULL : &new_xreg_vec_f[0];
            new_xreg_b = (new_xreg_vec_b.empty()) ? NULL : &new_xreg_vec_b[0];
        }

        // Copy assignment operator
        InterpolARIMA& operator=(const InterpolARIMA &other)
        {
<<<<<<< HEAD
            std::cout << "copy assignment operator called" << std::endl;
=======
>>>>>>> cc026792
            if (this != &other) // protect against invalid self-assignment
            {
                auto_arima_forward = auto_arima_copy(other.auto_arima_forward);
                auto_arima_backward = auto_arima_copy(other.auto_arima_backward);

                // 3: copy all the other fields from the other object
                gap_loc = other.gap_loc;
                N_gap = other.N_gap;
                time = other.time;
                pred_forward = other.pred_forward;
                pred_backward = other.pred_backward;
                data = other.data;
                xreg_vec_f = other.xreg_vec_f;
                xreg_vec_b = other.xreg_vec_b;
                data_forward = other.data_forward;
                data_backward = other.data_backward;
                new_xreg_vec_f = other.new_xreg_vec_f;
                new_xreg_vec_b = other.new_xreg_vec_b;
                N_data_forward = other.N_data_forward;
                N_data_backward = other.N_data_backward;
                max_p = other.max_p;
                max_d = other.max_d;
                max_q = other.max_q;
                start_p = other.start_p;
                start_q = other.start_q;
                max_P = other.max_P;
                max_D = other.max_D;
                max_Q = other.max_Q;
                start_P = other.start_P;
                start_Q = other.start_Q;
                r = other.r;
                s = other.s;
                method = other.method;
                opt_method = other.opt_method;
                stepwise = other.stepwise;
                approximation = other.approximation;
                num_models = other.num_models;
                seasonal = other.seasonal;
                stationary = other.stationary;

                // 4: handle the pointers to the vectors
                xreg_f = (xreg_vec_f.empty()) ? NULL : &xreg_vec_f[0]; 
                xreg_b = (xreg_vec_b.empty()) ? NULL : &xreg_vec_b[0];
                new_xreg_f = (new_xreg_vec_f.empty()) ? NULL : &new_xreg_vec_f[0];
                new_xreg_b = (new_xreg_vec_b.empty()) ? NULL : &new_xreg_vec_b[0];
            }
            // by convention, always return *this
            return *this;
        }

<<<<<<< HEAD
=======
        // Destructor
>>>>>>> cc026792
        ~InterpolARIMA() {
            auto_arima_free(auto_arima_forward);
            auto_arima_free(auto_arima_backward);
            delete xreg_f;
            delete xreg_b;
            delete new_xreg_f;
            delete new_xreg_b;
        }
        std::string toString();

    private:
        // Interpolation variables
        std::vector<double> data;
        size_t gap_loc;
        int N_gap;
        std::vector<double> time;
        std::vector<double> pred_forward, pred_backward;

        // Auto Arima variables
        // const doesnt work wiht c
        std::vector<double> xreg_vec_f, xreg_vec_b, data_forward, data_backward, new_xreg_vec_f, new_xreg_vec_b;
        double *xreg_f;
        double *xreg_b;
        double *new_xreg_f;
        double *new_xreg_b;
        std::vector<double> amse_forward, amse_backward;
        size_t N_data_forward, N_data_backward;
        int max_p = 8, max_d = 3, max_q = 8;
        int start_p = 2, start_q = 2;
        int max_P = 2, max_D = 1, max_Q = 2;
        int start_P = 1, start_Q = 1;
        int r = 0, s = 0;
        std::string method = "CSS-MLE", opt_method = "BFGS";
        bool stepwise = true, approximation = false;
        int num_models = 94;
        bool seasonal = true, stationary = false;

        std::map<std::string, int> method_map = {{"CSS-MLE", 0}, {"MLE", 1}, {"CSS", 2}};
        std::map<std::string, int> opt_method_map = {{"Nelder-Mead", 0},
                                                     {"Newton Line Search", 1},
                                                     {"Newton Trust Region - Hook Step", 2},
                                                     {"Newton Trust Region - Double Dog-Leg", 3},
                                                     {"Conjugate Gradient", 4},
                                                     {"BFGS", 5},
                                                     {"Limited Memory BFGS", 6},
                                                     {"BFGS Using More Thuente Method", 7}};

        bool consistencyCheck();

    };


} // namespace mio

#endif // INTERPOLARIMA_H<|MERGE_RESOLUTION|>--- conflicted
+++ resolved
@@ -6,10 +6,6 @@
 #include <string>
 #include <vector>
 #include <iostream>
-<<<<<<< HEAD
-=======
-
->>>>>>> cc026792
 namespace mio {
     // It is assumed that data is a vector of length N_data_forward + N_gap + N_data_backward, i.e. containing missing values, or similar in
     // the gap with linearly spaced entries in time
@@ -33,13 +29,11 @@
         void fillGap();
         void interpolate();
         std::vector<double> predict(int n_steps = 0);
+        std::vector<double> predict(int n_steps = 0);
         std::vector<double> getData() { return data; };
         std::vector<double> getInterpolatedData();
 
-<<<<<<< HEAD
 
-=======
->>>>>>> cc026792
         // Copy constructor
         InterpolARIMA(const InterpolARIMA &other)
             : gap_loc(other.gap_loc), N_gap(other.N_gap), time(other.time), pred_forward(other.pred_forward),
@@ -51,10 +45,7 @@
                 r(other.r), s(other.s), method(other.method), opt_method(other.opt_method), stepwise(other.stepwise),
                 approximation(other.approximation), num_models(other.num_models), seasonal(other.seasonal), stationary(other.stationary) 
         {    
-<<<<<<< HEAD
             std::cout << "copy constructor called" << std::endl;
-=======
->>>>>>> cc026792
             auto_arima_forward = auto_arima_copy(other.auto_arima_forward);
             auto_arima_backward = auto_arima_copy(other.auto_arima_backward);
             xreg_f = (xreg_vec_f.empty()) ? NULL : &xreg_vec_f[0]; 
@@ -66,10 +57,7 @@
         // Copy assignment operator
         InterpolARIMA& operator=(const InterpolARIMA &other)
         {
-<<<<<<< HEAD
             std::cout << "copy assignment operator called" << std::endl;
-=======
->>>>>>> cc026792
             if (this != &other) // protect against invalid self-assignment
             {
                 auto_arima_forward = auto_arima_copy(other.auto_arima_forward);
@@ -120,10 +108,6 @@
             return *this;
         }
 
-<<<<<<< HEAD
-=======
-        // Destructor
->>>>>>> cc026792
         ~InterpolARIMA() {
             auto_arima_free(auto_arima_forward);
             auto_arima_free(auto_arima_backward);
