--- conflicted
+++ resolved
@@ -110,24 +110,8 @@
 	return linearInterpolation(datesVec[pos].getJulian(), data[pos], datesVec[pos+1].getJulian(), data[pos+1], date.getJulian(true));
 }
 
-<<<<<<< HEAD
 std::vector<double> fillGapWithPrediction(std::vector<double>& data, const std::string& direction, const size_t &startIdx, const int &length, const int &period) {
 	InterpolARIMA arima(data, startIdx, length, direction, period);
-=======
-std::vector<double> ARIMAResampling::fillGapWithPrediction(std::vector<double>& data, const std::string& direction, const size_t &startIdx, const int &length, const int &period, ResamplingPosition re_position) {
-	InterpolARIMA arima(data, startIdx, length, direction, period);
-	if (re_position == ResamplingAlgorithms::end) {
-		if (arima_is_cached) {
-			std::cout << "cached" << std::endl;
-			arima = cache_end_arima;
-		} else {
-			std::cout << "caching" << std::endl;
-			cache_end_arima = arima;
-			std::cout << "yay" << std::endl;
-			arima_is_cached = true;
-		}
-	}
->>>>>>> cc026792
 	std::vector<double> predictions = arima.predict();
 	std::copy(predictions.begin(), predictions.end(), data.begin() + startIdx);
 	return predictions;
@@ -181,33 +165,8 @@
 				md(paramindex) = interpolVecAt(data_in_gap, gap_dates, idx, resampling_date);
 				return;
 			}
-<<<<<<< HEAD
 		} 
-=======
-		} else if (position == ResamplingAlgorithms::end && resampling_date > gap.endDate && resampling_date >= gap.startDate && gap.startDate == vecM[vecM.size()-1].date) {
-			std::cout << "at date: " << resampling_date.toString(Date::ISO) << " there is a gap at the end of the data" << std::endl;
-			// we have already computed a gap after the end of data, now we can use it
-			int n_steps = static_cast<int>((resampling_date - gap.startDate).getJulian(true) * gap.sampling_rate);
-			std::vector<double> predictions = cache_end_arima.predict(n_steps);
-			std::vector<Date> pred_dates(n_steps);
-			for (int i = 0; i < n_steps; i++) {
-				pred_dates[i] = gap.startDate + i / gap.sampling_rate;
-			}
-			auto it = findDate(pred_dates, resampling_date);
-			if (it != pred_dates.end()) {
-				size_t idx = std::distance(pred_dates.begin(), it);
-				md(paramindex) = predictions[idx];
-				return;
-			} else {
-				// linearly interpolate the data
-				size_t idx = std::distance(pred_dates.begin(), std::lower_bound(pred_dates.begin(), pred_dates.end(), resampling_date));
-				md(paramindex) = interpolVecAt(predictions, pred_dates, idx, resampling_date);
-				return;
-			}
-		}
->>>>>>> cc026792
-	}
-
+	}
 
 	// if it is not in a known gap, cache the gap, and interpolate it for subsequent calls
 	size_t gap_start = IOUtils::npos;
@@ -215,19 +174,11 @@
 	ARIMA_GAP new_gap;
 	Date data_start_date;
 	Date data_end_date;
-<<<<<<< HEAD
-=======
-	// if im at the end of the data i need to have a specific gap, so that it is not just a single point and not a new gap is computed every time a later point is called
->>>>>>> cc026792
 	if (position ==  ResamplingAlgorithms::end) {
 		std::cout << "end gap" << std::endl;
 		new_gap.startDate = vecM[vecM.size()-1].date;
 		new_gap.start = vecM.size()-1;
-<<<<<<< HEAD
 		data_start_date = new_gap.startDate-window_size;
-=======
-		data_start_date = new_gap.startDate-before_window;
->>>>>>> cc026792
 		new_gap.sampling_rate = computeSamplingRate(data_start_date, new_gap.startDate, vecM);
 		new_gap.endDate = resampling_date+3/new_gap.sampling_rate;
 		new_gap.end = vecM.size()-1;
@@ -323,12 +274,7 @@
 
 		if (data_end_date == new_gap.endDate) length_gap_interpol = data.size() - startIdx_interpol;
 
-<<<<<<< HEAD
-
-=======
-		printVectors(dates, data);
-		std::cout << "interpolating the gap" << std::endl;
->>>>>>> cc026792
+
 		// now fill the data with the arima model
 		// either by interpolating or predicting forward or backward
 		std::vector<double> interpolated_data;
