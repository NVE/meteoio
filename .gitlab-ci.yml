--- conflicted
+++ resolved
@@ -15,7 +15,6 @@
 build:
   stage: build
   script:
-<<<<<<< HEAD
     # build oat++ dependency
     - git clone https://github.com/oatpp/oatpp.git
     - cd oatpp
@@ -23,17 +22,11 @@
     - cmake .. -D CMAKE_BUILD_TYPE=Release -D OATPP_BUILD_TESTS:BOOL=OFF
     - make install -j 2
     - cd ../..
-=======
->>>>>>> 4de57785
     # build meteoio including binaries (test if build works for all artifacts)
     - mkdir build && cd build
     - cmake -S .. -B . -D DEST:STRING=safe -D VERSION_FROM_GIT:BOOL=ON -D BUILD_TESTING:BOOL=ON
       -D BUILD_TESTING_WITH_COVERAGE:BOOL=ON -D USE_LTO_OPTIMIZATIONS:BOOL=OFF -D METEOIO_TIMESERIES:BOOL=ON
-<<<<<<< HEAD
       -D METEOIO_TIMESERIES_WEB:BOOL=ON -D CPACK_BUNDLE_ALL:BOOL=ON
-=======
-      -D CPACK_BUNDLE_ALL:BOOL=ON
->>>>>>> 4de57785
     - make -j 2
     # cleanup to avoid limits in GitLab
     - find . -name "*.o" -type f -delete
